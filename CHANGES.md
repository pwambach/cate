--- conflicted
+++ resolved
@@ -1,12 +1,8 @@
 ## Version 2.0.0.dev21 (in development)
 
-<<<<<<< HEAD
 * Fix for Aerosol data download error [#664](https://github.com/CCI-Tools/cate/issues/664)
-=======
 * Pearson correlation scalar operation now works on N-D data variables [#746](https://github.com/CCI-Tools/cate/issues/746)
 * Make sure integer data variables can be coregistered [#770](https://github.com/CCI-Tools/cate/issues/770)
->>>>>>> f719f8f4
-
 
 ## Version 2.0.0.dev20
 
