--- conflicted
+++ resolved
@@ -3,12 +3,9 @@
 * We now use "MB" units instead of "MiB" (part of [#325](https://github.com/CCI-Tools/cate/issues/325))
 * Fixed a bug with animation generation [#585](https://github.com/CCI-Tools/cate/issues/585)
 * Upgrade to using newer xarray version after an upstream bugfix [#579](https://github.com/CCI-Tools/cate/issues/579)
-<<<<<<< HEAD
 * Fixed a bug of unable to do pixel values extraction if one of the workflow has an error [#616](https://github.com/CCI-Tools/cate/issues/616)
-=======
 * Add the capability to create Hovmoeller plots [#503](https://github.com/CCI-Tools/cate/issues/503)
 * Add a reduce operation that lets the user create arbitrary data reductions [#618](https://github.com/CCI-Tools/cate/issues/618)
->>>>>>> cff3b50d
 
 ## Version 2.0.0.dev9
 
