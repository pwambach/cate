## Version 2.0.0.dev22 (in development)
<<<<<<< HEAD

* Fix dataset name can contain only letters, numbers underscore, dot and minus [#811](https://github.com/CCI-Tools/cate/issues/881)
=======
* Fix for SST data download error [#798](https://github.com/CCI-Tools/cate/issues/798)
>>>>>>> 705369d4

## Version 2.0.0.dev21

* Fix dataset name can contain only letters, numbers underscore and dot [#343](https://github.com/CCI-Tools/cate/issues/343)
* Fix non-spatial data variables sometimes being altered when using subset_spatial [#786](https://github.com/CCI-Tools/cate/issues/786)
* Fix subsetting datasets with lon>180 when using open_dataset [#787](https://github.com/CCI-Tools/cate/issues/787)
* Fix for Aerosol data download error [#664](https://github.com/CCI-Tools/cate/issues/664)
* Pearson correlation scalar operation now works on N-D data variables [#746](https://github.com/CCI-Tools/cate/issues/746)
* Make sure integer data variables can be coregistered [#770](https://github.com/CCI-Tools/cate/issues/770)
* Fix an issue with coregistering datasets with inverted latitudes [#733](https://github.com/CCI-Tools/cate/issues/733)

## Version 2.0.0.dev20

* Changed order and names of new `data_frame_subset` operation inputs.
* Improved scatter plot [#763](https://github.com/CCI-Tools/cate/issues/763).
  We can now plot N-D arrays. Plot types are "Point", "Hexbin", and "2D Histogram". 
* Fixed problem where workspace save-as sometimes fails on Windows [#764](https://github.com/CCI-Tools/cate/issues/764)


## Version 2.0.0.dev19

* Must click twice to expand point to polygon [#709](https://github.com/CCI-Tools/cate/issues/709)
* Added operation `write_geo_data_frame()` [#758](https://github.com/CCI-Tools/cate/issues/758)
* Numbers displayed with too many digits [#754](https://github.com/CCI-Tools/cate/issues/754)
* Improved error handling in operation `pearson_correlation_scalar()``, addresses [#746](https://github.com/CCI-Tools/cate/issues/746)
* Fixed error in `plot_xxx()` operations `"'NoneType' object is not iterable"` [#749](https://github.com/CCI-Tools/cate/issues/749)
* Fixed problem with `coregister()` operation on data subsets [#747](https://github.com/CCI-Tools/cate/issues/747)
* Fixed operations `data_frame_aggregate()` and  `data_frame_subset()` to let users select variables (columns) of selected data frame.
* Added information about resources of type `DataFrame` and `GeoDataFrame` in the details section of the **WORSPACE** panel.
* Updated default colour mappings and default variables for more **Sea Level CCI** products

## Version 2.0.0.dev18

* Added new operation `data_frame_aggregate()` [#707](https://github.com/CCI-Tools/cate/issues/707)
* Values of scalar variables are now always shown in **VARIABLES** panel in Cate Desktop [#702](https://github.com/CCI-Tools/cate/issues/702)
  Unfortunately, this feature did not find its way into 2.0.0.dev17, instead only its related bug [#743](https://github.com/CCI-Tools/cate/issues/743).
* Fixed "KeyError: 0" for one one-record data frames [#743](https://github.com/CCI-Tools/cate/issues/743)
* Removed option to load GML files in Cate Desktop solving [#734](https://github.com/CCI-Tools/cate/issues/734)

## Version 2.0.0.dev17

* Added information about resources of type `GeoDataFrame` (Shapefiles, GeoJSON) in the details section of the **WORSPACE** panel in Cate Desktop [#705](https://github.com/CCI-Tools/cate/issues/705)
* Added new operation `merge()` [#740](https://github.com/CCI-Tools/cate/issues/740)
* Added new operation `data_frame_subset()` [#708](https://github.com/CCI-Tools/cate/issues/708)
* Fixed display of CCI Sea Level MSLAMPH data [#722](https://github.com/CCI-Tools/cate/issues/722)
* Improve indexers to first do a validation with respect to the available dimensions and the selected remaining_dims [#730](https://github.com/CCI-Tools/cate/issues/730)
* Improve plotting capabilities to allow multi-variable plotting and format specification [#704](https://github.com/CCI-Tools/cate/issues/704)
* Fixed code signing issue during the installer build on MacOS and Windows [#726](https://github.com/CCI-Tools/cate/issues/726)
* Fixed Cate Desktop failed to start (in Ubuntu 18) due to missing .so [#729](https://github.com/CCI-Tools/cate/issues/729)
* Fixed Cate Desktop failed to start (in Windows) due to unable to find dll files [#725](https://github.com/CCI-Tools/cate/issues/725)
* User-defined Setup fails with existing Miniconda/Anaconda installation [#728](https://github.com/CCI-Tools/cate/issues/728)

## Version 2.0.0.dev16

* Added new operation `data_frame_find_closest()` [#706](https://github.com/CCI-Tools/cate/issues/706)
* Added new operations `compute_dataset()` and `compute_data_frame()` [#703](https://github.com/CCI-Tools/cate/issues/703).
* Fixed division by zero error in RGB tile generation if data min and max were equal 
* Allow displaying and working with CCI Sea Level MSLAMPH data.
  Addresses [#531](https://github.com/CCI-Tools/cate/issues/531).
* Improved chunking when opening local netCDF datasets, improved memory footprint of
  ``subset_spatial`` operation when masking is enabled
  Addresses [#701](https://github.com/CCI-Tools/cate/issues/701)
* Fix a bug where correlation would fail with differing time dimensions
  Addresses [#700](https://github.com/CCI-Tools/cate/issues/700)
* Fix a bug where coregistration would fail in some cases when the grouped by dimension
  is not squeezed out automatically.
  Addresses [#684](https://github.com/CCI-Tools/cate/issues/684)
* Fix a bug where coregistration would fail with some datasets on very fine grids due to
  floating point calculation errors
  Addresses [#714](https://github.com/CCI-Tools/cate/issues/714)
* Fix a bug with a wrong spatial subset appearing when saving/opening a workspace
  Addresses [#693](https://github.com/CCI-Tools/cate/issues/693)
* Fix window certificate error [#696](https://github.com/CCI-Tools/cate/issues/696)

## Version 2.0.0.dev15

* Fixed operation progress monitor which was broken due to an update of the Dask library
* Added dataset detection funcionality for new or removed DS [#227](https://github.com/CCI-Tools/cate/issues/227) 

## Version 2.0.0.dev14

* ESA sea-level data not correctly displayed [#661](https://github.com/CCI-Tools/cate/issues/661)
* Added colour mapping defaults for CCI Sea Level data.
* Extended max. table size to 10000 elements (workaround).
* User Guide Improvements and Updates [#409](https://github.com/CCI-Tools/cate/issues/409):
  * Replaced references to Cate 1.0 to Cate 2.0 and updated most of figures
  * Rewrote section about setup including installation and configuration
  * Added a new section about the new **STYLES** panel 
  * Updated section about **PLACES** panel to include information on how to generate a polyline, polygon, and box
  * Updated section about **LAYERS** panel to describe its new elements

## Version 2.0.0.dev13

*Skipped.*

## Version 2.0.0.dev12

* No longer hide any ODP datasets in GUI [#669](https://github.com/CCI-Tools/cate/issues/669)
* Added experimental support for [Zarr](http://zarr.readthedocs.io/en/stable/) data I/O format [#659](https://github.com/CCI-Tools/cate/issues/659)
* The operation  `long_term_average` now works with daily, monthly and seasonal datasets [#471](https://github.com/CCI-Tools/cate/issues/471)
* Fixed problem in `cate-webapi-start` occurring on Linux when using address `localhost` (related to [#627](https://github.com/CCI-Tools/cate/issues/627))
* Updated `anomaly_external` to retain global attributes and do more input validation [#666](https://github.com/CCI-Tools/cate/issues/666)

## Version 2.0.0.dev11

* Lacking cancelable progress monitor when opening large datasets [#640](https://github.com/CCI-Tools/cate/issues/640)
* Wrong chunk size does not allow to import some dataset [#631](https://github.com/CCI-Tools/cate/issues/631)
* Local dataset not recognised [#557](https://github.com/CCI-Tools/cate/issues/557)
* Allow exporting any data as CSV [#637](https://github.com/CCI-Tools/cate/issues/637)
* Using `localhost` instead of explicit IP to maybe target [#627](https://github.com/CCI-Tools/cate/issues/627) 
* The `read_netcdf()` operation uses Dask chunking so we can expand all variables by a 'time' dimension 
  without loading all data into memory. 

## Version 2.0.0.dev10

* Support datasets with 0,360 degree longitude ranges [#620](https://github.com/CCI-Tools/cate/issues/620)
* Temporal aggregation operation can now aggregate to pre-defined seasons, as well as custom resolutions [#472](https://github.com/CCI-Tools/cate/issues/472)
* We now use "MB" units instead of "MiB" (part of [#325](https://github.com/CCI-Tools/cate/issues/325))
* Fixed a bug with animation generation [#585](https://github.com/CCI-Tools/cate/issues/585)
* Upgrade to using newer xarray version after an upstream bugfix [#579](https://github.com/CCI-Tools/cate/issues/579)
* Fixed a bug of unable to do pixel values extraction if one of the workflow has an error [#616](https://github.com/CCI-Tools/cate/issues/616)
* Add the capability to create Hovmoeller plots [#503](https://github.com/CCI-Tools/cate/issues/503)
* Add a reduce operation that lets the user create arbitrary data reductions [#618](https://github.com/CCI-Tools/cate/issues/618)

## Version 2.0.0.dev9

* Representative default variables [#590](https://github.com/CCI-Tools/cate/issues/590).
* Tasks are no longer executed in parallel [#606](https://github.com/CCI-Tools/cate/issues/606).
* WebAPI service problem in CLI [#600](https://github.com/CCI-Tools/cate/issues/600)
* Improve error messages and handling [#393](https://github.com/CCI-Tools/cate/issues/393),
  introduced new error type `cate.core.types.ValidationError` for special treatment in the GUI.
* Make Cate HTTP User-Agent distinguishable [#510](https://github.com/CCI-Tools/cate/issues/510).
* Fixed broken WebAPI invocation from CLI.
* Use only one variable (http_proxy) for proxy URL in conf.py. The value of this variable is then returned when
  get_config() is called. [#544](https://github.com/CCI-Tools/cate/issues/544)

## Version 2.0.0.dev8

* Removed the `cate-webapi` command-line tool and replaced it by two others:
  * `cate-webapi-start` to start the Cate WebAPI service.
  * `cate-webapi-stop` to start the Cate WebAPI service. This script executes
    fast, as it will will not longer import any of the many packages Cate depends on. 
* Cate Desktop hangs when restarted after quit while running a task
  [#578](https://github.com/CCI-Tools/cate/issues/578)
* SST temporal aggregation error
  [#548](https://github.com/CCI-Tools/cate/issues/548)
* Scrambled time axis error
  [#538](https://github.com/CCI-Tools/cate/issues/538)

* Check local datasource name if it doesn't contain restricted/unsupported characters
  [#568](https://github.com/CCI-Tools/cate/issues/568)

## Version 2.0.0.dev7

* Cate Desktop hangs after upgrading WebAPI to 2.0.0.dev6
  [#569](https://github.com/CCI-Tools/cate/issues/569), using Tornado 5 webserver now.

## Version 2.0.0.dev6

* Activate script missing after "cate-cli" package installation
  [#569](https://github.com/CCI-Tools/cate/issues/569)
* Keep configuration of data stores path 
  [#439](https://github.com/CCI-Tools/cate/issues/439)

## Version 2.0.0.dev5

* Select long rectangles with ``subset_spatial()``
  [#541](https://github.com/CCI-Tools/cate/issues/541)
* Improve performance of ``subset_spatial()``, especially when masking complex polygons
  [#508](https://github.com/CCI-Tools/cate/issues/508)
* Select all pixels that are crossed by the given polygon in ``subset_spatial()``
  [#560](https://github.com/CCI-Tools/cate/issues/560)
* Enable ``subset_spatial()`` to work with all valid polygons, including sub-pixel ones.
  [#507](https://github.com/CCI-Tools/cate/issues/507)
* By default ``plot_map()`` and ``animate_map()`` now produce colormesh (pixel) plots.
  [#559](https://github.com/CCI-Tools/cate/issues/507)
* Fix issues with progress writing.

* Raise a more helpful error when Cate runs out of memory trying to save a plot.

## Version 2.0.0.dev4 

* Perform progress writing from the correct thread

## Version 2.0.0.dev3

* Operation to perform arbitrary dataset math
  [#556](https://github.com/CCI-Tools/cate/issues/556)
* New parameter `interval` for `animate_map()`


## Version 2.0.0.dev2

### Fixes

* CF valid_range not respected in data visualisation
  [#537](https://github.com/CCI-Tools/cate/issues/537)

## Version 2.0.0.dev1

### Improvements and new Features

* Added `data_frame_min(df)` and `data_frame_max(df)` operations to select features by min/max
  [#492](https://github.com/CCI-Tools/cate/issues/492)
* Added `data_frame_query(df, expr)` operation to query features
  [#486](https://github.com/CCI-Tools/cate/issues/486).
  If the data frame `df` contains a geometry column (a `GeoDataFrame` object),
  then the query expression `expr` can also contain geometric relationship tests,
  for example the expression
  `"population > 100000 and @within('-20, 40, 20, 80')"`
  could be used on a data frame to query for larger cities in Europe.
* Removed operation `read_geo_data_collection`. The preferred operation to read
  feature attribute tables ("data frames") with geometries from ESRI Shapefiles and GeoJSON files is
  `read_geo_data_frame`.
* CLI now launches a lot faster, e.g. try now `cate -h`
  [#58](https://github.com/CCI-Tools/cate/issues/58)
* Cate can now produce animated figures
  [#86](https://github.com/CCI-Tools/cate/issues/86)

### Fixes

* Be tolerant of "invalid" geometries passed to operations expecting
  polygon WKT values
  [#506](https://github.com/CCI-Tools/cate/issues/506)
* Cate wont work if installed on drive other than home drive
  [#466](https://github.com/CCI-Tools/cate/issues/466)
* Region constraint'-option for AEROSOL dataset returns 'code 20' error
  [#462](https://github.com/CCI-Tools/cate/issues/462)
* Address problems of a user working with Cloud and Aerosol
  [#478](https://github.com/CCI-Tools/cate/issues/478)
* Most projections not working in plot operations
  [#524](https://github.com/CCI-Tools/cate/issues/524)
* Resolve an index operation documentation issue
  [#496](https://github.com/CCI-Tools/cate/issues/496)
* Resolve a bug with wrong file open mode
  [#497](https://github.com/CCI-Tools/cate/issues/497)

## Version 1.0 (10.10.2017)

### Improvements and new Features

* List only data sources tested by the champion users
  [#435](https://github.com/CCI-Tools/cate/issues/435)
* Global temporal attributes are adjusted automatically when opening new datasets
* Global temporal attributes are adjusted automatically when converting from data frames
* Normalization and subsetting operation implementation logic is refactored out to util so that it can be re-used throughout Cate

### Fixes

* Get rid of Python user warnings
  [#446](https://github.com/CCI-Tools/cate/issues/446)
* Missing static background map
  [#453](https://github.com/CCI-Tools/cate/issues/453)
* Fixed displaying broken/incomplete/canceled data sources on local data sources list
  [#375](https://github.com/CCI-Tools/cate/issues/375)
* Generated resource names not always unique
  [#391](https://github.com/CCI-Tools/cate/issues/391)
* Multiple concurrent attempts to load the ODP index now always return the same result
  [#386](https://github.com/CCI-Tools/cate/issues/386)
* Use global temporal attributes to determine temporal resolution in aggregation operations
  [#340](https://github.com/CCI-Tools/cate/issues/340)
* Only allow valid python identifiers as resource names
  [#436](https://github.com/CCI-Tools/cate/issues/436)
* OS X installation error
  [#438](https://github.com/CCI-Tools/cate/issues/438)

## Version 0.9.0

### Improvements and new Features

* Added check if copying/downloading DS failed without any progress/complete files
  if so, remove empty DS
  [#375](https://github.com/CCI-Tools/cate/issues/375)
* Min/max computation should be monitored
  [#384](https://github.com/CCI-Tools/cate/issues/384)
* Added API to annotate deprecated operations and operation input/outputs.
  Refer to `op`, `op_input`, `op_output` decorators in `cate.op`.
  [#381](https://github.com/CCI-Tools/cate/issues/381)
* Configure default color maps
  [#372](https://github.com/CCI-Tools/cate/issues/372)
* Hide problematic ODP data sources
  [#368](https://github.com/CCI-Tools/cate/issues/368)
* Coregistration operation now works on n-dimensional datasets
  [#36](https://github.com/CCI-Tools/cate/issues/36)
* Add use case 2 script [#327](https://github.com/CCI-Tools/cate/issues/327)
  and [#146](https://github.com/CCI-Tools/cate/issues/146)
* long_term_average, temporal_aggregation, detect_outliers, spatial_subset and plot now work with both - datasets and dataframes.
* Unified backend of CLI and GUI on WebSocket [#120](https://github.com/CCI-Tools/cate/issues/120)
  As the GUI uses WebSocket, this remove a bit of duplicated code.
* The `pearson_correlation` operation has been split into two operations:
  * `pearson_correlation_simple` that produces a single pair of a correlation
    coefficient and a probability value for the given timeseries.
  * `pearson_correlation_map` produces a map of correlation coefficients and p-values
    and outputs this as a dataset that can be worked with further.
  Performance of pearson correlation has been radically improved. In addition, the operations can now
  accept both, a dataset and a dataframe and a map can be created also by
  performing correlation of a single timeseries against all spatial points in the
  other dataset.
* A uniform way of handling spatiotemporal global attributes has been introduced
* External executables such as the *CCI Land Cover User Tool*, the *CCI SST Regridding Tool*, or
  the *MPI Climate Data Operators* can now be registered as operations.
* In summary, workflows can now have steps of the following types:
  - A step that invokes a registered Cate operation, which is the default
    ```json
    {
         "op": <qualified op name>
    }
    ```
  - A step that invokes an external executable
    ```json
    {
         "command": <command pattern>,
         "cwd": <current working directory>
         "env": <dict of environment variables>
    }
    ```
  - A step that invokes another (JSON) workflow
    ```json
    {
         "workflow": <workflow JSON path>
    }
    ```
  - A step that executes a Python expression
    ```json
    {
         "expression": <Python expression>
    }
    ```
* Searching data sources from the CLI using "cate ds list -n" now matches against id and title
* Added `plot_scatter` and `plot_contour` operations ([#278](https://github.com/CCI-Tools/cate/issues/278)).
* Most `plot_` operations now have a new `title` parameter.
* A function annotated by one of the operator decorators (`@op`, `@op_input`, `@op_return`, `@op_output`)
  will be turned into an *operation registration* which is also callable.
  Calling the *operation registration* will validate all inputs and then pass arguments and
  keyword-arguments to the actual, original function.
* New `FileLike` type.
* Changed the JSON object representation of a (xarray/NetCDF-CF) variable to include all variable
  attributes. This changes the the response of various REST/WebSocket calls that return a workspace.


### Fixes

* Fixed reading datasource temporal coverage from config file (obsolete format)
  [#373](https://github.com/CCI-Tools/cate/issues/373)
* Merged (removed duplicated) meta information in datasource config file
  [#301](https://github.com/CCI-Tools/cate/issues/301)
* Land Cover CCI display must use dedicated color map
  [#364](https://github.com/CCI-Tools/cate/issues/364)
* Land Cover CCI data display wrongly positioned (temp. hack!)
  [#361](https://github.com/CCI-Tools/cate/issues/361)
* Make alpha blending work for all color maps
  [#360](https://github.com/CCI-Tools/cate/issues/360)
* CLI monitor not working
  [#353](https://github.com/CCI-Tools/cate/issues/353)
* GUI-Preferences for data store files do not overwrite conf.py
  [#350](https://github.com/CCI-Tools/cate/issues/350)
* Filter 't0' in the `make_local` step of **SOILMOISTURE** data sources to make the data usable
  [#326](https://github.com/CCI-Tools/cate/issues/326)
* Updated information about temporal, spatial coverage and variables of copied from ODP data sources (constraint-aware)
  [#315](https://github.com/CCI-Tools/cate/issues/315)
* Verify operations against the operation development checklist to ensure some
  quality baseline.
  [#291](https://github.com/CCI-Tools/cate/issues/291)
* Use only tags from a predefined set (maybe module name && list in developers' guide)
  [#280](https://github.com/CCI-Tools/cate/issues/280)
* Added option to use open_dataset in workflow with automatic copying remote data source and reusing/re-opening previusly copied data (constraint-aware)
  [#287](https://github.com/CCI-Tools/cate/issues/287)
* Generate unique default ID for local copies of remote data sources (constraint-aware)
  [#277](https://github.com/CCI-Tools/cate/issues/277)
* Coregistration works with n-dimensional datasets
  [#36](https://github.com/CCI-Tools/cate/issues/36)
  [#348](https://github.com/CCI-Tools/cate/issues/348)
* Date and time columns in CSV data are converted into datetime objects
* Fix use case 6 script
* Fix #320 (wrong file dialog for enso_nino34 operation in GUI)
* Fix temporal coverage for ODP datasets that are listed as a single dataset in the CSW and as multiple in the ESGF
* Fixed [#309](https://github.com/CCI-Tools/cate/issues/309)
* Ensure that our tile size matches the expected tile size: resize and fill in background value.
* Take tile size from dask, this should yield to better performance
* Fixed [#299](https://github.com/CCI-Tools/cate/issues/299)
    * renamed property `cate.core.ds.DataSource.name` to `id` 
    * renamed property `cate.core.ds.DataStore.name` to `id` 
    * renamed and changed signature of function `cate.core.ds.DataStore.query_data_sources(..., name=None)` 
      to `find_data_sources(..., id=None, query_expr=None)`
    * changed signature of method `cate.core.ds.DataStore.query(name, ...)` to `query(id=None, query_expr=None, ...)`
    * renamed and changed signature of method `cate.core.ds.DataSource.matches_filter(name)` to `matches(id=None, query_expr=None)`
    * added `title` property to `cate.core.ds.DataStore` and `cate.core.ds.DataSource`
    * made use of the new `id` and `title` properties of both `DataStore` and `DataSource` in their 
      JSON representations.
* Fixed [#294](https://github.com/CCI-Tools/cate/issues/294)
* Fixed [#286](https://github.com/CCI-Tools/cate/issues/286)
* Fixed [#285](https://github.com/CCI-Tools/cate/issues/285)
* Fixed [#283](https://github.com/CCI-Tools/cate/issues/283)
* Fixed [#281](https://github.com/CCI-Tools/cate/issues/281)
* Fixed [#270](https://github.com/CCI-Tools/cate/issues/270)
* Fixed [#273](https://github.com/CCI-Tools/cate/issues/273)
* Fixed [#262](https://github.com/CCI-Tools/cate/issues/262)
* Fixed [#201](https://github.com/CCI-Tools/cate/issues/201)
* Fixed [#223](https://github.com/CCI-Tools/cate/issues/223)
* Fixed [#267](https://github.com/CCI-Tools/cate/issues/267)
* Fixed a problem with getting the variable statistics for variables with more that 3 dimensions
* Switch CSW to same URL as the ODP
* JSON-RPC protocol changed slightly: method `__cancelJob__` has been renamed to `__cancel__`
  and its only parameter `jobId` became `id`.
* Fixed packaging location of file `countries.geojson` so that Cate Desktop can display it
* Fixed [#259](https://github.com/CCI-Tools/cate/issues/259)
* Fixed problem when the `lon` or `lat` coordinate variables were empty.
  See comments in [#276](https://github.com/CCI-Tools/cate/issues/276).


## Version 0.8.0

### Improvements and new Features

* Various documentation updates.
* `cate.webapi.websocket` now understands the operations
  `clean_workspace(base_dir)` and `delete_workspace_resource(basedir, res_name)`.

### Fixes

* Fixed wrong error message that was raised, when attempting to delete a resource on which other steps
  still depend on.
* Fixed [#263](https://github.com/CCI-Tools/cate/issues/263)
* Fixed [#257](https://github.com/CCI-Tools/cate/issues/257)

## Version 0.7.0

Initial version for testing.<|MERGE_RESOLUTION|>--- conflicted
+++ resolved
@@ -1,10 +1,6 @@
 ## Version 2.0.0.dev22 (in development)
-<<<<<<< HEAD
-
 * Fix dataset name can contain only letters, numbers underscore, dot and minus [#811](https://github.com/CCI-Tools/cate/issues/881)
-=======
 * Fix for SST data download error [#798](https://github.com/CCI-Tools/cate/issues/798)
->>>>>>> 705369d4
 
 ## Version 2.0.0.dev21
 
