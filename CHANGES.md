## Version 2.0.0.dev21 (in development)

<<<<<<< HEAD
* Pearson correlation scalar operation now works on N-D data variables [#746](https://github.com/CCI-Tools/cate/issues/746)
=======
* Make sure integer data variables can be coregistered [#770](https://github.com/CCI-Tools/cate/issues/770)
>>>>>>> aee8e082

## Version 2.0.0.dev20

* Changed order and names of new `data_frame_subset` operation inputs.
* Improved scatter plot [#763](https://github.com/CCI-Tools/cate/issues/763).
  We can now plot N-D arrays. Plot types are "Point", "Hexbin", and "2D Histogram". 
* Fixed problem where workspace save-as sometimes fails on Windows [#764](https://github.com/CCI-Tools/cate/issues/764)


## Version 2.0.0.dev19

* Must click twice to expand point to polygon [#709](https://github.com/CCI-Tools/cate/issues/709)
* Added operation `write_geo_data_frame()` [#758](https://github.com/CCI-Tools/cate/issues/758)
* Numbers displayed with too many digits [#754](https://github.com/CCI-Tools/cate/issues/754)
* Improved error handling in operation `pearson_correlation_scalar()``, addresses [#746](https://github.com/CCI-Tools/cate/issues/746)
* Fixed error in `plot_xxx()` operations `"'NoneType' object is not iterable"` [#749](https://github.com/CCI-Tools/cate/issues/749)
* Fixed problem with `coregister()` operation on data subsets [#747](https://github.com/CCI-Tools/cate/issues/747)
* Fixed operations `data_frame_aggregate()` and  `data_frame_subset()` to let users select variables (columns) of selected data frame.
* Added information about resources of type `DataFrame` and `GeoDataFrame` in the details section of the **WORSPACE** panel.
* Updated default colour mappings and default variables for more **Sea Level CCI** products

## Version 2.0.0.dev18

* Added new operation `data_frame_aggregate()` [#707](https://github.com/CCI-Tools/cate/issues/707)
* Values of scalar variables are now always shown in **VARIABLES** panel in Cate Desktop [#702](https://github.com/CCI-Tools/cate/issues/702)
  Unfortunately, this feature did not find its way into 2.0.0.dev17, instead only its related bug [#743](https://github.com/CCI-Tools/cate/issues/743).
* Fixed "KeyError: 0" for one one-record data frames [#743](https://github.com/CCI-Tools/cate/issues/743)
* Removed option to load GML files in Cate Desktop solving [#734](https://github.com/CCI-Tools/cate/issues/734)

## Version 2.0.0.dev17

* Added information about resources of type `GeoDataFrame` (Shapefiles, GeoJSON) in the details section of the **WORSPACE** panel in Cate Desktop [#705](https://github.com/CCI-Tools/cate/issues/705)
* Added new operation `merge()` [#740](https://github.com/CCI-Tools/cate/issues/740)
* Added new operation `data_frame_subset()` [#708](https://github.com/CCI-Tools/cate/issues/708)
* Fixed display of CCI Sea Level MSLAMPH data [#722](https://github.com/CCI-Tools/cate/issues/722)
* Improve indexers to first do a validation with respect to the available dimensions and the selected remaining_dims [#730](https://github.com/CCI-Tools/cate/issues/730)
* Improve plotting capabilities to allow multi-variable plotting and format specification [#704](https://github.com/CCI-Tools/cate/issues/704)
* Fixed code signing issue during the installer build on MacOS and Windows [#726](https://github.com/CCI-Tools/cate/issues/726)
* Fixed Cate Desktop failed to start (in Ubuntu 18) due to missing .so [#729](https://github.com/CCI-Tools/cate/issues/729)
* Fixed Cate Desktop failed to start (in Windows) due to unable to find dll files [#725](https://github.com/CCI-Tools/cate/issues/725)
* User-defined Setup fails with existing Miniconda/Anaconda installation [#728](https://github.com/CCI-Tools/cate/issues/728)

## Version 2.0.0.dev16

* Added new operation `data_frame_find_closest()` [#706](https://github.com/CCI-Tools/cate/issues/706)
* Added new operations `compute_dataset()` and `compute_data_frame()` [#703](https://github.com/CCI-Tools/cate/issues/703).
* Fixed division by zero error in RGB tile generation if data min and max were equal 
* Allow displaying and working with CCI Sea Level MSLAMPH data.
  Addresses [#531](https://github.com/CCI-Tools/cate/issues/531).
* Improved chunking when opening local netCDF datasets, improved memory footprint of
  ``subset_spatial`` operation when masking is enabled
  Addresses [#701](https://github.com/CCI-Tools/cate/issues/701)
* Fix a bug where correlation would fail with differing time dimensions
  Addresses [#700](https://github.com/CCI-Tools/cate/issues/700)
* Fix a bug where coregistration would fail in some cases when the grouped by dimension
  is not squeezed out automatically.
  Addresses [#684](https://github.com/CCI-Tools/cate/issues/684)
* Fix a bug where coregistration would fail with some datasets on very fine grids due to
  floating point calculation errors
  Addresses [#714](https://github.com/CCI-Tools/cate/issues/714)
* Fix a bug with a wrong spatial subset appearing when saving/opening a workspace
  Addresses [#693](https://github.com/CCI-Tools/cate/issues/693)
* Fix window certificate error [#696](https://github.com/CCI-Tools/cate/issues/696)

## Version 2.0.0.dev15

* Fixed operation progress monitor which was broken due to an update of the Dask library
* Added dataset detection funcionality for new or removed DS [#227](https://github.com/CCI-Tools/cate/issues/227) 

## Version 2.0.0.dev14

* ESA sea-level data not correctly displayed [#661](https://github.com/CCI-Tools/cate/issues/661)
* Added colour mapping defaults for CCI Sea Level data.
* Extended max. table size to 10000 elements (workaround).
* User Guide Improvements and Updates [#409](https://github.com/CCI-Tools/cate/issues/409):
  * Replaced references to Cate 1.0 to Cate 2.0 and updated most of figures
  * Rewrote section about setup including installation and configuration
  * Added a new section about the new **STYLES** panel 
  * Updated section about **PLACES** panel to include information on how to generate a polyline, polygon, and box
  * Updated section about **LAYERS** panel to describe its new elements

## Version 2.0.0.dev13

*Skipped.*

## Version 2.0.0.dev12

* No longer hide any ODP datasets in GUI [#669](https://github.com/CCI-Tools/cate/issues/669)
* Added experimental support for [Zarr](http://zarr.readthedocs.io/en/stable/) data I/O format [#659](https://github.com/CCI-Tools/cate/issues/659)
* The operation  `long_term_average` now works with daily, monthly and seasonal datasets [#471](https://github.com/CCI-Tools/cate/issues/471)
* Fixed problem in `cate-webapi-start` occurring on Linux when using address `localhost` (related to [#627](https://github.com/CCI-Tools/cate/issues/627))
* Updated `anomaly_external` to retain global attributes and do more input validation [#666](https://github.com/CCI-Tools/cate/issues/666)

## Version 2.0.0.dev11

* Lacking cancelable progress monitor when opening large datasets [#640](https://github.com/CCI-Tools/cate/issues/640)
* Wrong chunk size does not allow to import some dataset [#631](https://github.com/CCI-Tools/cate/issues/631)
* Local dataset not recognised [#557](https://github.com/CCI-Tools/cate/issues/557)
* Allow exporting any data as CSV [#637](https://github.com/CCI-Tools/cate/issues/637)
* Using `localhost` instead of explicit IP to maybe target [#627](https://github.com/CCI-Tools/cate/issues/627) 
* The `read_netcdf()` operation uses Dask chunking so we can expand all variables by a 'time' dimension 
  without loading all data into memory. 

## Version 2.0.0.dev10

* Support datasets with 0,360 degree longitude ranges [#620](https://github.com/CCI-Tools/cate/issues/620)
* Temporal aggregation operation can now aggregate to pre-defined seasons, as well as custom resolutions [#472](https://github.com/CCI-Tools/cate/issues/472)
* We now use "MB" units instead of "MiB" (part of [#325](https://github.com/CCI-Tools/cate/issues/325))
* Fixed a bug with animation generation [#585](https://github.com/CCI-Tools/cate/issues/585)
* Upgrade to using newer xarray version after an upstream bugfix [#579](https://github.com/CCI-Tools/cate/issues/579)
* Fixed a bug of unable to do pixel values extraction if one of the workflow has an error [#616](https://github.com/CCI-Tools/cate/issues/616)
* Add the capability to create Hovmoeller plots [#503](https://github.com/CCI-Tools/cate/issues/503)
* Add a reduce operation that lets the user create arbitrary data reductions [#618](https://github.com/CCI-Tools/cate/issues/618)

## Version 2.0.0.dev9

* Representative default variables [#590](https://github.com/CCI-Tools/cate/issues/590).
* Tasks are no longer executed in parallel [#606](https://github.com/CCI-Tools/cate/issues/606).
* WebAPI service problem in CLI [#600](https://github.com/CCI-Tools/cate/issues/600)
* Improve error messages and handling [#393](https://github.com/CCI-Tools/cate/issues/393),
  introduced new error type `cate.core.types.ValidationError` for special treatment in the GUI.
* Make Cate HTTP User-Agent distinguishable [#510](https://github.com/CCI-Tools/cate/issues/510).
* Fixed broken WebAPI invocation from CLI.
* Use only one variable (http_proxy) for proxy URL in conf.py. The value of this variable is then returned when
  get_config() is called. [#544](https://github.com/CCI-Tools/cate/issues/544)

## Version 2.0.0.dev8

* Removed the `cate-webapi` command-line tool and replaced it by two others:
  * `cate-webapi-start` to start the Cate WebAPI service.
  * `cate-webapi-stop` to start the Cate WebAPI service. This script executes
    fast, as it will will not longer import any of the many packages Cate depends on. 
* Cate Desktop hangs when restarted after quit while running a task
  [#578](https://github.com/CCI-Tools/cate/issues/578)
* SST temporal aggregation error
  [#548](https://github.com/CCI-Tools/cate/issues/548)
* Scrambled time axis error
  [#538](https://github.com/CCI-Tools/cate/issues/538)

* Check local datasource name if it doesn't contain restricted/unsupported characters
  [#568](https://github.com/CCI-Tools/cate/issues/568)

## Version 2.0.0.dev7

* Cate Desktop hangs after upgrading WebAPI to 2.0.0.dev6
  [#569](https://github.com/CCI-Tools/cate/issues/569), using Tornado 5 webserver now.

## Version 2.0.0.dev6

* Activate script missing after "cate-cli" package installation
  [#569](https://github.com/CCI-Tools/cate/issues/569)
* Keep configuration of data stores path 
  [#439](https://github.com/CCI-Tools/cate/issues/439)

## Version 2.0.0.dev5

* Select long rectangles with ``subset_spatial()``
  [#541](https://github.com/CCI-Tools/cate/issues/541)
* Improve performance of ``subset_spatial()``, especially when masking complex polygons
  [#508](https://github.com/CCI-Tools/cate/issues/508)
* Select all pixels that are crossed by the given polygon in ``subset_spatial()``
  [#560](https://github.com/CCI-Tools/cate/issues/560)
* Enable ``subset_spatial()`` to work with all valid polygons, including sub-pixel ones.
  [#507](https://github.com/CCI-Tools/cate/issues/507)
* By default ``plot_map()`` and ``animate_map()`` now produce colormesh (pixel) plots.
  [#559](https://github.com/CCI-Tools/cate/issues/507)
* Fix issues with progress writing.

* Raise a more helpful error when Cate runs out of memory trying to save a plot.

## Version 2.0.0.dev4 

* Perform progress writing from the correct thread

## Version 2.0.0.dev3

* Operation to perform arbitrary dataset math
  [#556](https://github.com/CCI-Tools/cate/issues/556)
* New parameter `interval` for `animate_map()`


## Version 2.0.0.dev2

### Fixes

* CF valid_range not respected in data visualisation
  [#537](https://github.com/CCI-Tools/cate/issues/537)

## Version 2.0.0.dev1

### Improvements and new Features

* Added `data_frame_min(df)` and `data_frame_max(df)` operations to select features by min/max
  [#492](https://github.com/CCI-Tools/cate/issues/492)
* Added `data_frame_query(df, expr)` operation to query features
  [#486](https://github.com/CCI-Tools/cate/issues/486).
  If the data frame `df` contains a geometry column (a `GeoDataFrame` object),
  then the query expression `expr` can also contain geometric relationship tests,
  for example the expression
  `"population > 100000 and @within('-20, 40, 20, 80')"`
  could be used on a data frame to query for larger cities in Europe.
* Removed operation `read_geo_data_collection`. The preferred operation to read
  feature attribute tables ("data frames") with geometries from ESRI Shapefiles and GeoJSON files is
  `read_geo_data_frame`.
* CLI now launches a lot faster, e.g. try now `cate -h`
  [#58](https://github.com/CCI-Tools/cate/issues/58)
* Cate can now produce animated figures
  [#86](https://github.com/CCI-Tools/cate/issues/86)

### Fixes

* Be tolerant of "invalid" geometries passed to operations expecting
  polygon WKT values
  [#506](https://github.com/CCI-Tools/cate/issues/506)
* Cate wont work if installed on drive other than home drive
  [#466](https://github.com/CCI-Tools/cate/issues/466)
* Region constraint'-option for AEROSOL dataset returns 'code 20' error
  [#462](https://github.com/CCI-Tools/cate/issues/462)
* Address problems of a user working with Cloud and Aerosol
  [#478](https://github.com/CCI-Tools/cate/issues/478)
* Most projections not working in plot operations
  [#524](https://github.com/CCI-Tools/cate/issues/524)
* Resolve an index operation documentation issue
  [#496](https://github.com/CCI-Tools/cate/issues/496)
* Resolve a bug with wrong file open mode
  [#497](https://github.com/CCI-Tools/cate/issues/497)

## Version 1.0 (10.10.2017)

### Improvements and new Features

* List only data sources tested by the champion users
  [#435](https://github.com/CCI-Tools/cate/issues/435)
* Global temporal attributes are adjusted automatically when opening new datasets
* Global temporal attributes are adjusted automatically when converting from data frames
* Normalization and subsetting operation implementation logic is refactored out to util so that it can be re-used throughout Cate

### Fixes

* Get rid of Python user warnings
  [#446](https://github.com/CCI-Tools/cate/issues/446)
* Missing static background map
  [#453](https://github.com/CCI-Tools/cate/issues/453)
* Fixed displaying broken/incomplete/canceled data sources on local data sources list
  [#375](https://github.com/CCI-Tools/cate/issues/375)
* Generated resource names not always unique
  [#391](https://github.com/CCI-Tools/cate/issues/391)
* Multiple concurrent attempts to load the ODP index now always return the same result
  [#386](https://github.com/CCI-Tools/cate/issues/386)
* Use global temporal attributes to determine temporal resolution in aggregation operations
  [#340](https://github.com/CCI-Tools/cate/issues/340)
* Only allow valid python identifiers as resource names
  [#436](https://github.com/CCI-Tools/cate/issues/436)
* OS X installation error
  [#438](https://github.com/CCI-Tools/cate/issues/438)

## Version 0.9.0

### Improvements and new Features

* Added check if copying/downloading DS failed without any progress/complete files
  if so, remove empty DS
  [#375](https://github.com/CCI-Tools/cate/issues/375)
* Min/max computation should be monitored
  [#384](https://github.com/CCI-Tools/cate/issues/384)
* Added API to annotate deprecated operations and operation input/outputs.
  Refer to `op`, `op_input`, `op_output` decorators in `cate.op`.
  [#381](https://github.com/CCI-Tools/cate/issues/381)
* Configure default color maps
  [#372](https://github.com/CCI-Tools/cate/issues/372)
* Hide problematic ODP data sources
  [#368](https://github.com/CCI-Tools/cate/issues/368)
* Coregistration operation now works on n-dimensional datasets
  [#36](https://github.com/CCI-Tools/cate/issues/36)
* Add use case 2 script [#327](https://github.com/CCI-Tools/cate/issues/327)
  and [#146](https://github.com/CCI-Tools/cate/issues/146)
* long_term_average, temporal_aggregation, detect_outliers, spatial_subset and plot now work with both - datasets and dataframes.
* Unified backend of CLI and GUI on WebSocket [#120](https://github.com/CCI-Tools/cate/issues/120)
  As the GUI uses WebSocket, this remove a bit of duplicated code.
* The `pearson_correlation` operation has been split into two operations:
  * `pearson_correlation_simple` that produces a single pair of a correlation
    coefficient and a probability value for the given timeseries.
  * `pearson_correlation_map` produces a map of correlation coefficients and p-values
    and outputs this as a dataset that can be worked with further.
  Performance of pearson correlation has been radically improved. In addition, the operations can now
  accept both, a dataset and a dataframe and a map can be created also by
  performing correlation of a single timeseries against all spatial points in the
  other dataset.
* A uniform way of handling spatiotemporal global attributes has been introduced
* External executables such as the *CCI Land Cover User Tool*, the *CCI SST Regridding Tool*, or
  the *MPI Climate Data Operators* can now be registered as operations.
* In summary, workflows can now have steps of the following types:
  - A step that invokes a registered Cate operation, which is the default
    ```json
    {
         "op": <qualified op name>
    }
    ```
  - A step that invokes an external executable
    ```json
    {
         "command": <command pattern>,
         "cwd": <current working directory>
         "env": <dict of environment variables>
    }
    ```
  - A step that invokes another (JSON) workflow
    ```json
    {
         "workflow": <workflow JSON path>
    }
    ```
  - A step that executes a Python expression
    ```json
    {
         "expression": <Python expression>
    }
    ```
* Searching data sources from the CLI using "cate ds list -n" now matches against id and title
* Added `plot_scatter` and `plot_contour` operations ([#278](https://github.com/CCI-Tools/cate/issues/278)).
* Most `plot_` operations now have a new `title` parameter.
* A function annotated by one of the operator decorators (`@op`, `@op_input`, `@op_return`, `@op_output`)
  will be turned into an *operation registration* which is also callable.
  Calling the *operation registration* will validate all inputs and then pass arguments and
  keyword-arguments to the actual, original function.
* New `FileLike` type.
* Changed the JSON object representation of a (xarray/NetCDF-CF) variable to include all variable
  attributes. This changes the the response of various REST/WebSocket calls that return a workspace.


### Fixes

* Fixed reading datasource temporal coverage from config file (obsolete format)
  [#373](https://github.com/CCI-Tools/cate/issues/373)
* Merged (removed duplicated) meta information in datasource config file
  [#301](https://github.com/CCI-Tools/cate/issues/301)
* Land Cover CCI display must use dedicated color map
  [#364](https://github.com/CCI-Tools/cate/issues/364)
* Land Cover CCI data display wrongly positioned (temp. hack!)
  [#361](https://github.com/CCI-Tools/cate/issues/361)
* Make alpha blending work for all color maps
  [#360](https://github.com/CCI-Tools/cate/issues/360)
* CLI monitor not working
  [#353](https://github.com/CCI-Tools/cate/issues/353)
* GUI-Preferences for data store files do not overwrite conf.py
  [#350](https://github.com/CCI-Tools/cate/issues/350)
* Filter 't0' in the `make_local` step of **SOILMOISTURE** data sources to make the data usable
  [#326](https://github.com/CCI-Tools/cate/issues/326)
* Updated information about temporal, spatial coverage and variables of copied from ODP data sources (constraint-aware)
  [#315](https://github.com/CCI-Tools/cate/issues/315)
* Verify operations against the operation development checklist to ensure some
  quality baseline.
  [#291](https://github.com/CCI-Tools/cate/issues/291)
* Use only tags from a predefined set (maybe module name && list in developers' guide)
  [#280](https://github.com/CCI-Tools/cate/issues/280)
* Added option to use open_dataset in workflow with automatic copying remote data source and reusing/re-opening previusly copied data (constraint-aware)
  [#287](https://github.com/CCI-Tools/cate/issues/287)
* Generate unique default ID for local copies of remote data sources (constraint-aware)
  [#277](https://github.com/CCI-Tools/cate/issues/277)
* Coregistration works with n-dimensional datasets
  [#36](https://github.com/CCI-Tools/cate/issues/36)
  [#348](https://github.com/CCI-Tools/cate/issues/348)
* Date and time columns in CSV data are converted into datetime objects
* Fix use case 6 script
* Fix #320 (wrong file dialog for enso_nino34 operation in GUI)
* Fix temporal coverage for ODP datasets that are listed as a single dataset in the CSW and as multiple in the ESGF
* Fixed [#309](https://github.com/CCI-Tools/cate/issues/309)
* Ensure that our tile size matches the expected tile size: resize and fill in background value.
* Take tile size from dask, this should yield to better performance
* Fixed [#299](https://github.com/CCI-Tools/cate/issues/299)
    * renamed property `cate.core.ds.DataSource.name` to `id` 
    * renamed property `cate.core.ds.DataStore.name` to `id` 
    * renamed and changed signature of function `cate.core.ds.DataStore.query_data_sources(..., name=None)` 
      to `find_data_sources(..., id=None, query_expr=None)`
    * changed signature of method `cate.core.ds.DataStore.query(name, ...)` to `query(id=None, query_expr=None, ...)`
    * renamed and changed signature of method `cate.core.ds.DataSource.matches_filter(name)` to `matches(id=None, query_expr=None)`
    * added `title` property to `cate.core.ds.DataStore` and `cate.core.ds.DataSource`
    * made use of the new `id` and `title` properties of both `DataStore` and `DataSource` in their 
      JSON representations.
* Fixed [#294](https://github.com/CCI-Tools/cate/issues/294)
* Fixed [#286](https://github.com/CCI-Tools/cate/issues/286)
* Fixed [#285](https://github.com/CCI-Tools/cate/issues/285)
* Fixed [#283](https://github.com/CCI-Tools/cate/issues/283)
* Fixed [#281](https://github.com/CCI-Tools/cate/issues/281)
* Fixed [#270](https://github.com/CCI-Tools/cate/issues/270)
* Fixed [#273](https://github.com/CCI-Tools/cate/issues/273)
* Fixed [#262](https://github.com/CCI-Tools/cate/issues/262)
* Fixed [#201](https://github.com/CCI-Tools/cate/issues/201)
* Fixed [#223](https://github.com/CCI-Tools/cate/issues/223)
* Fixed [#267](https://github.com/CCI-Tools/cate/issues/267)
* Fixed a problem with getting the variable statistics for variables with more that 3 dimensions
* Switch CSW to same URL as the ODP
* JSON-RPC protocol changed slightly: method `__cancelJob__` has been renamed to `__cancel__`
  and its only parameter `jobId` became `id`.
* Fixed packaging location of file `countries.geojson` so that Cate Desktop can display it
* Fixed [#259](https://github.com/CCI-Tools/cate/issues/259)
* Fixed problem when the `lon` or `lat` coordinate variables were empty.
  See comments in [#276](https://github.com/CCI-Tools/cate/issues/276).


## Version 0.8.0

### Improvements and new Features

* Various documentation updates.
* `cate.webapi.websocket` now understands the operations
  `clean_workspace(base_dir)` and `delete_workspace_resource(basedir, res_name)`.

### Fixes

* Fixed wrong error message that was raised, when attempting to delete a resource on which other steps
  still depend on.
* Fixed [#263](https://github.com/CCI-Tools/cate/issues/263)
* Fixed [#257](https://github.com/CCI-Tools/cate/issues/257)

## Version 0.7.0

Initial version for testing.<|MERGE_RESOLUTION|>--- conflicted
+++ resolved
@@ -1,10 +1,8 @@
 ## Version 2.0.0.dev21 (in development)
 
-<<<<<<< HEAD
 * Pearson correlation scalar operation now works on N-D data variables [#746](https://github.com/CCI-Tools/cate/issues/746)
-=======
 * Make sure integer data variables can be coregistered [#770](https://github.com/CCI-Tools/cate/issues/770)
->>>>>>> aee8e082
+
 
 ## Version 2.0.0.dev20
 
