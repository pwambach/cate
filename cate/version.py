# The MIT License (MIT)
# Copyright (c) 2016, 2017, 2018 by the ESA CCI Toolbox development team and
# contributors
#
# Permission is hereby granted, free of charge, to any person obtaining a copy of
# this software and associated documentation files (the "Software"), to deal in
# the Software without restriction, including without limitation the rights to
# use, copy, modify, merge, publish, distribute, sublicense, and/or sell copies
# of the Software, and to permit persons to whom the Software is furnished to do
# so, subject to the following conditions:
#
# The above copyright notice and this permission notice shall be included in all
# copies or substantial portions of the Software.
#
# THE SOFTWARE IS PROVIDED "AS IS", WITHOUT WARRANTY OF ANY KIND, EXPRESS OR
# IMPLIED, INCLUDING BUT NOT LIMITED TO THE WARRANTIES OF MERCHANTABILITY,
# FITNESS FOR A PARTICULAR PURPOSE AND NONINFRINGEMENT. IN NO EVENT SHALL THE
# AUTHORS OR COPYRIGHT HOLDERS BE LIABLE FOR ANY CLAIM, DAMAGES OR OTHER
# LIABILITY, WHETHER IN AN ACTION OF CONTRACT, TORT OR OTHERWISE, ARISING FROM,
# OUT OF OR IN CONNECTION WITH THE SOFTWARE OR THE USE OR OTHER DEALINGS IN THE
# SOFTWARE.

# Cate version string (PEP440-compatible), e.g. "0.8.0", "0.8.0.dev1", "0.8.0rc1", "0.8.0rc1.dev1"
<<<<<<< HEAD
__version__ = '2.0.0.dev2'
__title__ = 'cate'
__description__ = ' ESA CCI Toolbox "Cate"'
__url__ = 'https://climatetoolbox.io/'
=======
__version__ = '2.0.0.dev9'
>>>>>>> e2b97a23
<|MERGE_RESOLUTION|>--- conflicted
+++ resolved
@@ -21,11 +21,9 @@
 # SOFTWARE.
 
 # Cate version string (PEP440-compatible), e.g. "0.8.0", "0.8.0.dev1", "0.8.0rc1", "0.8.0rc1.dev1"
-<<<<<<< HEAD
-__version__ = '2.0.0.dev2'
+__version__ = '2.0.0.dev9'
+
+# Other package metainfo
 __title__ = 'cate'
 __description__ = ' ESA CCI Toolbox "Cate"'
-__url__ = 'https://climatetoolbox.io/'
-=======
-__version__ = '2.0.0.dev9'
->>>>>>> e2b97a23
+__url__ = 'https://climatetoolbox.io/'