# The MIT License (MIT)
# Copyright (c) 2016 by the ECT Development Team and contributors
#
# Permission is hereby granted, free of charge, to any person obtaining a copy of
# this software and associated documentation files (the "Software"), to deal in
# the Software without restriction, including without limitation the rights to
# use, copy, modify, merge, publish, distribute, sublicense, and/or sell copies
# of the Software, and to permit persons to whom the Software is furnished to do
# so, subject to the following conditions:
#
# The above copyright notice and this permission notice shall be included in all
# copies or substantial portions of the Software.
#
# THE SOFTWARE IS PROVIDED "AS IS", WITHOUT WARRANTY OF ANY KIND, EXPRESS OR
# IMPLIED, INCLUDING BUT NOT LIMITED TO THE WARRANTIES OF MERCHANTABILITY,
# FITNESS FOR A PARTICULAR PURPOSE AND NONINFRINGEMENT. IN NO EVENT SHALL THE
# AUTHORS OR COPYRIGHT HOLDERS BE LIABLE FOR ANY CLAIM, DAMAGES OR OTHER
# LIABILITY, WHETHER IN AN ACTION OF CONTRACT, TORT OR OTHERWISE, ARISING FROM,
# OUT OF OR IN CONNECTION WITH THE SOFTWARE OR THE USE OR OTHER DEALINGS IN THE
# SOFTWARE.

import json
import os.path
from abc import ABCMeta

import xarray as xr
from ect.core.io import open_dataset
from ect.core.objectio import OBJECT_IO_REGISTRY, ObjectIO
from ect.core.op import op_input, op


<<<<<<< HEAD
@op(tags=['io'])
@op_input('data_source')
=======
@op(tags='io')
@op_input('ds_id')
>>>>>>> b626c568
@op_input('start_date')
@op_input('end_date')
def load_dataset(ds_id: str, start_date: str, end_date: str) -> xr.Dataset:
    return open_dataset(ds_id, (start_date, end_date))


@op(tags=['io'])
@op_input('ds')
<<<<<<< HEAD
@op_input('file')
def store_dataset(ds: xr.Dataset, file: str):
    ds.to_netcdf(file)
=======
@op_input('file')
def store_dataset(ds: xr.Dataset, file: str):
    ds.to_netcdf(file)


# noinspection PyShadowingBuiltins
@op(tags='io')
@op_input('file')
@op_input('format')
def read_object(file: str, format: str = None) -> object:
    import ect.core.objectio
    obj, _ = ect.core.objectio.read_object(file, format_name=format)
    return obj


# noinspection PyShadowingBuiltins
@op(tags='io')
@op_input('obj')
@op_input('file')
@op_input('format')
def write_object(obj, file: str, format: str = None):
    import ect.core.objectio
    ect.core.objectio.write_object(obj, file, format_name=format)
>>>>>>> b626c568


@op(tags=['io'])
@op_input('file')
@op_input('encoding')
def read_text(file: str, encoding: str = None) -> str:
    if isinstance(file, str):
        with open(file, 'r', encoding=encoding) as fp:
            return fp.read()
    else:
        # noinspection PyUnresolvedReferences
        return file.read()


@op(tags=['io'])
@op_input('obj')
@op_input('file')
@op_input('encoding')
def write_text(obj: object, file: str, encoding: str = None):
    if isinstance(file, str):
        with open(file, 'w', encoding=encoding) as fp:
            fp.write(str(obj))
    else:
        # noinspection PyUnresolvedReferences
        return file.write(str(obj))


@op(tags=['io'])
@op_input('file')
@op_input('encoding')
def read_json(file: str, encoding: str = None) -> object:
    if isinstance(file, str):
        with open(file, 'r', encoding=encoding) as fp:
            return json.load(fp)
    else:
        return json.load(file)


@op(tags=['io'])
@op_input('obj')
@op_input('file')
@op_input('encoding')
@op_input('indent')
@op_input('separators')
def write_json(obj: object, file: str, encoding: str = None, indent: str = None, separators: str = None):
    if isinstance(file, str):
        with open(file, 'w', encoding=encoding) as fp:
            json.dump(obj, fp, indent=indent, separators=separators)
    else:
        return json.dump(obj, file, indent=indent, separators=separators)


@op(tags=['io'])
@op_input('file')
@op_input('drop_variables')
@op_input('decode_cf')
@op_input('decode_times')
@op_input('engine')
def read_netcdf(file: str, drop_variables: str = None, decode_cf: bool = True, decode_times: bool = True,
                engine: str = None) -> xr.Dataset:
    return xr.open_dataset(file, drop_variables=drop_variables,
                           decode_cf=decode_cf, decode_times=decode_times, engine=engine)


@op(tags=['io'])
@op_input('obj')
@op_input('file')
@op_input('engine')
def write_netcdf3(obj: xr.Dataset, file: str, engine: str = None):
    obj.to_netcdf(file, format='NETCDF3_64BIT', engine=engine)


@op(tags=['io'])
@op_input('obj')
@op_input('file')
@op_input('engine')
def write_netcdf4(obj: xr.Dataset, file: str, engine: str = None):
    obj.to_netcdf(file, format='NETCDF4', engine=engine)


# noinspection PyAbstractClass
class TextObjectIO(ObjectIO):
    @property
    def description(self):
        return "Plain text format"

    @property
    def format_name(self):
        return 'TEXT'

    @property
    def filename_ext(self):
        return '.txt'

    @property
    def read_op(self):
        return read_text

    @property
    def write_op(self):
        return write_text

    def read_fitness(self, file):
        # Basically every object can be written to a text file: str(obj)
        return 1 if isinstance(file, str) and os.path.isfile(file) else 0

    def write_fitness(self, obj):
        return 1000 if isinstance(obj, str) else 1


# noinspection PyAbstractClass
class JsonObjectIO(ObjectIO):
    @property
    def description(self):
        return 'JSON format (plain text, UTF8)'

    @property
    def format_name(self):
        return 'JSON'

    @property
    def filename_ext(self):
        return '.json'

    @property
    def read_op(self):
        return read_json

    @property
    def write_op(self):
        return write_json

    def read_fitness(self, file):
        return 1 if isinstance(file, str) and os.path.isfile(file) else 0

    def write_fitness(self, obj):
        return 1000 if isinstance(obj, str) \
                       or isinstance(obj, float) \
                       or isinstance(obj, int) \
                       or isinstance(obj, list) \
                       or isinstance(obj, dict) else 0


class NetCDFObjectIO(ObjectIO, metaclass=ABCMeta):
    @property
    def filename_ext(self):
        return '.nc'

    def read_fitness(self, file):
        # noinspection PyBroadException
        try:
            dataset = self.read(file)
            dataset.close()
            return 100000
        except Exception:
            return -1

    def write_fitness(self, obj):
        # TODO (forman, 20160905): add support for numpy-like arrays
        return 100000 if isinstance(obj, xr.Dataset) or (hasattr(obj, 'to_netcdf') and callable(obj.to_netcdf)) \
            else 0


# noinspection PyAbstractClass
class NetCDF3ObjectIO(NetCDFObjectIO):
    @property
    def description(self):
        return "netCDF 3 file format, which fully supports 2+ GB files."

    @property
    def format_name(self):
        return 'NETCDF3'

    @property
    def read_op(self):
        return read_netcdf

    @property
    def write_op(self):
        return write_netcdf3


# noinspection PyAbstractClass
class NetCDF4ObjectIO(NetCDFObjectIO):
    @property
    def description(self):
        return "netCDF 4 file format (HDF5 file format, using netCDF 4 API features)"

    @property
    def format_name(self):
        return 'NETCDF4'

    @property
    def read_op(self):
        return read_netcdf

    @property
    def write_op(self):
        return write_netcdf4


OBJECT_IO_REGISTRY.object_io_list.extend([
    TextObjectIO(),
    JsonObjectIO(),
    NetCDF4ObjectIO(),
    NetCDF3ObjectIO()
])<|MERGE_RESOLUTION|>--- conflicted
+++ resolved
@@ -29,13 +29,8 @@
 from ect.core.op import op_input, op
 
 
-<<<<<<< HEAD
-@op(tags=['io'])
-@op_input('data_source')
-=======
-@op(tags='io')
+@op(tags=['io'])
 @op_input('ds_id')
->>>>>>> b626c568
 @op_input('start_date')
 @op_input('end_date')
 def load_dataset(ds_id: str, start_date: str, end_date: str) -> xr.Dataset:
@@ -44,11 +39,6 @@
 
 @op(tags=['io'])
 @op_input('ds')
-<<<<<<< HEAD
-@op_input('file')
-def store_dataset(ds: xr.Dataset, file: str):
-    ds.to_netcdf(file)
-=======
 @op_input('file')
 def store_dataset(ds: xr.Dataset, file: str):
     ds.to_netcdf(file)
@@ -72,7 +62,6 @@
 def write_object(obj, file: str, format: str = None):
     import ect.core.objectio
     ect.core.objectio.write_object(obj, file, format_name=format)
->>>>>>> b626c568
 
 
 @op(tags=['io'])
