--- conflicted
+++ resolved
@@ -1,13 +1,7 @@
-<<<<<<< HEAD
-from ect.core.io import open_dataset, Dataset
-from ect.core.cdm_xarray import XArrayDatasetAdapter
-from ect.core.op import op_input, op
-=======
 import xarray as xr
 
 from ect.core.io import open_dataset
-from ect.core.op import op_input
->>>>>>> bb9ae073
+from ect.core.op import op_input, op
 
 
 @op(tags='io')
